% -------------------------------------------------------------------
%%
%% Copyright (c) 2013 Carlos Gonzalez Florido.  All Rights Reserved.
%%
%% This file is provided to you under the Apache License,
%% Version 2.0 (the "License"); you may not use this file
%% except in compliance with the License.  You may obtain
%% a copy of the License at
%%
%%   http://www.apache.org/licenses/LICENSE-2.0
%%
%% Unless required by applicable law or agreed to in writing,
%% software distributed under the License is distributed on an
%% "AS IS" BASIS, WITHOUT WARRANTIES OR CONDITIONS OF ANY
%% KIND, either express or implied.  See the License for the
%% specific language governing permissions and limitations
%% under the License.
%%
%% -------------------------------------------------------------------

%% @private Call dialog UAS processing module
-module(nksip_call_uas_dialog).
-author('Carlos Gonzalez <carlosj.gf@gmail.com>').

-include("nksip.hrl").
-include("nksip_call.hrl").

-export([request/2, response/3]).

-type call() :: nksip_call:call().


%% ===================================================================
%% Private
%% ===================================================================


%% @private
-spec request(nksip:request(), call()) ->
    {ok, nksip_dialog:id(), call()} | {error, Error}
    when Error :: old_cseq | unknown_dialog | bye | 
                  proceeding_uac | proceeding_uas | invalid.

request(#sipmsg{dialog_id = <<>>}, Call) ->
    {ok, undefined, Call};

request(Req, Call) ->
    #sipmsg{class={req, Method}, cseq=CSeq, dialog_id=DialogId} = Req,
    case nksip_call_dialog:find(DialogId, Call) of
        #dialog{status=Status, remote_seq=RemoteSeq}=Dialog ->
            ?call_debug("Dialog ~s (~p) UAS request ~p", 
                        [DialogId, Status, Method], Call),
            if
                Method=/='ACK', RemoteSeq>0, CSeq<RemoteSeq  ->
                    {error, old_cseq};
                true -> 
                    Dialog1 = Dialog#dialog{remote_seq=CSeq},
                    % Dialog2 = nksip_call_dialog:remotes_update(Req, Dialog1),
                    case do_request(Method, Status, Req, Dialog1, Call) of
                        {ok, Dialog2} -> 
                            {ok, DialogId, 
                                 nksip_call_dialog:update(Dialog2, Call)};
                        {error, Error} ->
                            {error, Error}
                    end
            end;
        not_found when Method=:='INVITE' -> 
            {ok, DialogId, Call};
        not_found -> 
            {error, unknown_dialog}
    end.



%% @private
-spec do_request(nksip:method(), nksip_dialog:status(), 
                 nksip:request(), nksip:dialog(), call()) ->
    {ok, nksip:dialog()} | {error, Error}
    when Error :: bye | proceeding_uac | proceeding_uas | invalid.

do_request('ACK', bye, _Req, Dialog, _Call) ->
    {ok, Dialog};

do_request(_, bye, _Req, _Dialog, _Call) ->
    {error, bye};

do_request('INVITE', confirmed, Req, Dialog, Call) ->
    {ok, status_update(proceeding_uas, Dialog#dialog{request=Req}, Call)};

do_request('INVITE', Status, _Req, _Dialog, _Call) 
           when Status=:=proceeding_uac; Status=:=accepted_uac ->
    {error, proceeding_uac};

do_request('INVITE', Status, _Req, _Dialog, _Call) 
           when Status=:=proceeding_uas; Status=:=accepted_uas ->
    {error, proceeding_uas};

do_request('ACK', confirmed, _, Dialog, _Call) ->
    % It should be a retransmission
    {ok, Dialog};

do_request('ACK', Status, ACKReq, #dialog{request=InvReq}=Dialog, Call) ->
    #sipmsg{cseq=ACKSeq} = ACKReq,
    case InvReq of
        #sipmsg{cseq=ACKSeq} when Status=:=accepted_uas -> 
            {ok, status_update(confirmed, Dialog#dialog{ack=ACKReq}, Call)};
        _ -> 
            {error, invalid}
    end;

do_request('ACK', _Status, _Req, _Dialog, _Call) ->
    {error, invalid};

do_request('BYE', Status, _Req, Dialog, Call) ->
    #dialog{id=DialogId} = Dialog,
    case Status of
        confirmed -> ok;
        _ -> ?call_debug("Dialog ~s (~p) received BYE", [DialogId, Status], Call)
    end,
    {ok, status_update(bye, Dialog, Call)};

do_request(_, _, _, Dialog, _Call) ->
    {ok, Dialog}.



%% @private
-spec response(nksip:request(), nksip:response(), call()) ->
    call().

<<<<<<< HEAD
response(_, #sipmsg{dialog_id = <<>>}, Call) ->
    Call;

response(Req, Resp, Call) ->
    #sipmsg{class={req, Method}} = Req,
    #sipmsg{class={resp, Code}, dialog_id=DialogId} = Resp,
    #call{dialogs=Dialogs} = Call,
    case nksip_call_dialog:find(DialogId, Call) of
        #dialog{status=Status}=Dialog ->
            #sipmsg{class={resp, Code}} = Resp,
            ?call_debug("Dialog ~s (~p) UAS ~p response ~p", 
                        [DialogId, Status, Method, Code], Call),
            Dialog1 = do_response(Method, Code, Req, Resp, Dialog, Call),
            nksip_call_dialog:update(Dialog1, Call);
        not_found when Method=:='INVITE', Code>100, Code<300 ->
            Dialog = nksip_call_dialog:create(uas, Req, Resp),
            response(Req, Resp, Call#call{dialogs=[Dialog|Dialogs]});
        not_found ->
            Call
=======
response(#sipmsg{class={req, Method}}=Req, Resp, Call) ->
    #sipmsg{class={resp, Code, _Reason}} = Resp,
    #call{dialogs=Dialogs} = Call,
    case nksip_dialog:id(Resp) of
        <<>> ->
            Call;
        DialogId ->
            case nksip_call_dialog:find(DialogId, Call) of
                #dialog{status=Status}=Dialog ->
                    #sipmsg{class={resp, Code, _Reason}} = Resp,
                    ?call_debug("Dialog ~s (~p) UAS ~p response ~p", 
                                [DialogId, Status, Method, Code], Call),
                    Dialog1 = do_response(Method, Code, Req, Resp, Dialog, Call),
                    nksip_call_dialog:update(Dialog1, Call);
                not_found when Method=:='INVITE', Code>100, Code<300 ->
                    Dialog = nksip_call_dialog:create(uas, Req, Resp),
                    response(Req, Resp, Call#call{dialogs=[Dialog|Dialogs]});
                not_found ->
                    Call
            end
>>>>>>> ddf4495a
    end.


%% @private
-spec do_response(nksip:method(), nksip:response_code(), nksip:request(),
                  nksip:response(), nksip:dialog(), call()) ->
    nksip:dialog().

do_response(_, Code, _Req, _Resp, Dialog, Call) when Code=:=408; Code=:=481 ->
    status_update({stop, Code}, Dialog, Call);

do_response(_, Code, _Req, _Resp, Dialog, _Call) when Code<101 ->
    Dialog;

do_response('INVITE', Code, Req, Resp, #dialog{status=Status}=Dialog, Call) 
            when Code<200 andalso (Status=:=init orelse Status=:=proceeding_uas) ->
    Dialog1 = Dialog#dialog{request=Req, response=Resp},
    status_update(proceeding_uas, Dialog1, Call);

do_response('INVITE', Code, Req, Resp, #dialog{status=Status}=Dialog, Call) 
            when Code<300 andalso (Status=:=init orelse Status=:=proceeding_uas) ->
    Dialog1 = Dialog#dialog{request=Req, response=Resp}, 
    status_update(accepted_uas, Dialog1, Call);

do_response('INVITE', Code, _Req, _Resp, #dialog{answered=Answered}=Dialog, Call)
            when Code>=300 ->
    case Answered of
        undefined -> status_update({stop, Code}, Dialog, Call);
        _ -> status_update(confirmed, Dialog, Call)
    end;

do_response('INVITE', Code, _Req, Resp, Dialog, Call) ->
    #sipmsg{class={resp, Code, _Reason}} = Resp,
    #dialog{status=Status} = Dialog,
    ?call_notice("Dialog unexpected INVITE response ~p in ~p", [Code, Status], Call),
    Dialog;
    
do_response('BYE', _Code, Req, _Resp, #dialog{caller_tag=CallerTag}=Dialog, Call) ->
    Reason = case Req#sipmsg.from_tag of
        CallerTag -> caller_bye;
        _ -> callee_bye
    end,
    status_update({stop, Reason}, Dialog, Call);

do_response(_, _, _, _, Dialog, _Call) ->
    Dialog.


%% @private
-spec status_update(nksip_dialog:status(), nksip:dialog(), call()) ->
    nksip:dialog().

status_update(Status, Dialog, Call) ->
    nksip_call_dialog:status_update(uas, Status, Dialog, Call).



<|MERGE_RESOLUTION|>--- conflicted
+++ resolved
@@ -68,6 +68,7 @@
             {ok, DialogId, Call};
         not_found -> 
             {error, unknown_dialog}
+            end
     end.
 
 
@@ -128,7 +129,6 @@
 -spec response(nksip:request(), nksip:response(), call()) ->
     call().
 
-<<<<<<< HEAD
 response(_, #sipmsg{dialog_id = <<>>}, Call) ->
     Call;
 
@@ -136,26 +136,6 @@
     #sipmsg{class={req, Method}} = Req,
     #sipmsg{class={resp, Code}, dialog_id=DialogId} = Resp,
     #call{dialogs=Dialogs} = Call,
-    case nksip_call_dialog:find(DialogId, Call) of
-        #dialog{status=Status}=Dialog ->
-            #sipmsg{class={resp, Code}} = Resp,
-            ?call_debug("Dialog ~s (~p) UAS ~p response ~p", 
-                        [DialogId, Status, Method, Code], Call),
-            Dialog1 = do_response(Method, Code, Req, Resp, Dialog, Call),
-            nksip_call_dialog:update(Dialog1, Call);
-        not_found when Method=:='INVITE', Code>100, Code<300 ->
-            Dialog = nksip_call_dialog:create(uas, Req, Resp),
-            response(Req, Resp, Call#call{dialogs=[Dialog|Dialogs]});
-        not_found ->
-            Call
-=======
-response(#sipmsg{class={req, Method}}=Req, Resp, Call) ->
-    #sipmsg{class={resp, Code, _Reason}} = Resp,
-    #call{dialogs=Dialogs} = Call,
-    case nksip_dialog:id(Resp) of
-        <<>> ->
-            Call;
-        DialogId ->
             case nksip_call_dialog:find(DialogId, Call) of
                 #dialog{status=Status}=Dialog ->
                     #sipmsg{class={resp, Code, _Reason}} = Resp,
@@ -169,7 +149,6 @@
                 not_found ->
                     Call
             end
->>>>>>> ddf4495a
     end.
 
 
