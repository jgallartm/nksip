--- conflicted
+++ resolved
@@ -74,10 +74,6 @@
     Self = self(),
     RepHd = {"Nk-Reply", base64:encode(erlang:term_to_binary({Ref, Self}))},
     Fun = fun({ok, Code, _}) -> Self ! {Ref, Code} end,
-<<<<<<< HEAD
-    Remote = "<sip:any@127.0.0.1:5070;transport=tcp>",
-=======
->>>>>>> 2b449092
 
     % Receive generated busy
     Hds1 = [{"Nk-Sleep", 300}, {"Nk-Op", busy}, RepHd],
@@ -440,66 +436,6 @@
     OpAnswer = {"Nk-Op", answer},
     % Stablish a dialog between C1 and C2, but do not send the ACK 
     % yet, it will stay in accepted_uac state
-<<<<<<< HEAD
-    {reply, Res} = nksip_uac:invite(Client1, "<sip:ok@127.0.0.1:5070;transport=tcp>",
-                                    [{headers, Hds}, full_response]),
-    200 = nksip_response:code(Res),
-    LocalDialog = nksip_dialog:id(Res),
-    RemoteDialog = nksip_dialog:id(Res#sipmsg{sipapp_id=Client2}),
-    [Seq, accepted_uac] = nksip_dialog:fields([local_seq, state], LocalDialog),
-    % Launch two reinvites (headers Nk 0 and 1). The UAC will not send them, it
-    % will block them until the first dialog is confirmed
-    spawn_link(
-        fun() ->
-            async = nksip_uac:reinvite(Res, 
-                [async, {respfun, Fun}, {headers, [{"Nk", 0}|Hds]}]),
-            {reply, R1} = nksip_uac:reinvite(Res, 
-                                    [{headers, [{"Nk", 1}|Hds]}, full_response]),
-            200 = nksip_response:code(R1),
-            [<<"1">>] = nksip_response:headers(<<"Nk">>, R1),
-            ok = nksip_uac:ack(R1, [{headers, [RepHd]}])
-        end),
-    timer:sleep(50),
-    % Launch two more reinvites. UAC will block them.
-    spawn_link(
-        fun() ->
-            {reply, R2} = nksip_uac:reinvite(Res, 
-                                    [{headers, [{"Nk", 2}|Hds]}, full_response]),
-            200 = nksip_response:code(R2),
-            [<<"2">>] = nksip_response:headers(<<"Nk">>, R2),
-            ok = nksip_uac:ack(R2, [{headers, [RepHd]}])
-        end),
-    timer:sleep(50),
-    spawn_link(
-        fun() ->
-            {reply, R3} = nksip_uac:reinvite(Res, 
-                                    [{headers, [{"Nk", 3}|Hds]}, full_response]),
-            200 = nksip_response:code(R3),
-            [<<"3">>] = nksip_response:headers(<<"Nk">>, R3),
-            ok = nksip_uac:ack(R3, [{headers, [RepHd]}])
-        end),
-    % This is going to generate a 2xx retransmission, since the first invite has
-    % reveived no ACK
-    nksip_trace:info("Next info about dialog retransmission and UAC Trans are expected"),
-    timer:sleep(500),
-    ok = nksip_uac:ack(Res, [{headers, [RepHd]}]),
-    % Now the first reinvite is sent, and each other in turn
-    % In total 5 INVITEs are sent, with 5 ACKs and 5 confirmed dialogs
-    % Only the first invite updates the target
-    Wait1 = [{client2, ack}, {client2, dialog_confirmed}],
-    Wait2 = lists:flatten([Wait1 || _ <- lists:seq(1,5)]),
-    ok = tests_util:wait(Ref, [{client2, dialog_target_update}|Wait2]),
-
-    confirmed = nksip_dialog:field(state, LocalDialog),
-    confirmed = nksip_dialog:field(state, RemoteDialog),
-
-    % Check current CSeq with a new reinvite
-    {reply, R5} = nksip_uac:reinvite(Res, [{headers, Hds}, full_response]),
-    200 = nksip_response:code(R5),
-    Seq5 = nksip_response:field(cseq_num, R5),
-    Seq5 = Seq+5,
-    ok = nksip_uac:ack(R5, [{headers, [RepHd]}]),
-=======
     {ok, 200, [{dialog_id, DialogId}]} = 
         nksip_uac:invite(C1, "<sip:ok@127.0.0.1:5070;transport=tcp>", 
                          [{headers, [RepHd, OpAnswer]}]),
@@ -508,7 +444,6 @@
     
     {error, request_pending} = nksip_uac:invite(C1, DialogId, []), 
     ok = nksip_uac:ack(C1, DialogId, []),
->>>>>>> 2b449092
     ok = tests_util:wait(Ref, [{client2, ack}, {client2, dialog_confirmed}]),
     Fun = fun({ok, 200, [{dialog_id, _}]}) -> Self ! {Ref, ok1} end,
     {async, _} = nksip_uac:invite(C2, DialogId, 
@@ -529,21 +464,11 @@
     RepHd = {"Nk-Reply", base64:encode(erlang:term_to_binary({Ref, Self}))},
     Hds = [{"Nk-Op", ok}, RepHd],
 
-<<<<<<< HEAD
-    % Set a new dialog between Client1 and Client2
-    {reply, Res1} = nksip_uac:invite(Client1, "<sip:ok@127.0.0.1:5070;transport=tcp>",
-                                        [{headers, Hds}, full_response]),
-    200 = nksip_response:code(Res1),
-    ok = nksip_uac:ack(Res1, [{headers, [RepHd]}]),
-    ok = tests_util:wait(Ref, [{client2, ack}, {client2, dialog_target_update},
-                               {client2, dialog_confirmed}]),
-=======
     % Set a new dialog between C1 and C2
     {ok, 200, [{dialog_id, DialogId}]} = 
         nksip_uac:invite(C1, "<sip:ok@127.0.0.1:5070;transport=tcp>", [{headers, Hds}]),
     ok = nksip_uac:ack(C1, DialogId, [{headers, [RepHd]}]),
     ok = tests_util:wait(Ref, [{client2, ack}, {client2, dialog_confirmed}]),
->>>>>>> 2b449092
     
     confirmed = nksip_dialog:field(C1, DialogId, status),
     confirmed = nksip_dialog:field(C2, DialogId, status),
@@ -585,19 +510,10 @@
     ok = tests_util:wait(Ref, [{client2, {dialog_stop, caller_bye}}, {client2, bye}]),
 
     % Set a new dialog
-<<<<<<< HEAD
-    {reply, Res2} = nksip_uac:invite(Client1, "<sip:ok@127.0.0.1:5070;transport=tcp>",
-                                     [{headers, Hds}, full_response]),
-    200 = nksip_response:code(Res2),
-    ok = nksip_uac:ack(Res2, [{headers, [RepHd]}]),
-    ok = tests_util:wait(Ref, [{client2, ack}, {client2, dialog_target_update},
-                               {client2, dialog_confirmed}]),
-=======
     {ok, 200, [{dialog_id, DialogId2}]} = 
         nksip_uac:invite(C1, "<sip:ok@127.0.0.1:5070;transport=tcp>", [{headers, Hds}]),
     ok = nksip_uac:ack(C1, DialogId2, [{headers, [RepHd]}]),
     ok = tests_util:wait(Ref, [{client2, ack}, {client2, dialog_confirmed}]),
->>>>>>> 2b449092
     
     [{status, confirmed}, {local_seq, LSeq}, {remote_seq, RSeq}] = 
         nksip_dialog:fields(C1, DialogId2, [status, local_seq, remote_seq]),
